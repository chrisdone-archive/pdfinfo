--- conflicted
+++ resolved
@@ -1,9 +1,5 @@
 Name:                pdfinfo
-<<<<<<< HEAD
-Version:             0.1.3
-=======
 Version:             0.1.3.1
->>>>>>> 7684f2ef
 Synopsis:            Wrapper around the pdfinfo command.
 Description:         Just a wrapper around the pdfinfo command. See man pdfinfo.
 License:             BSD3
@@ -18,14 +14,7 @@
   Exposed-modules:   Text.PDF.Info
   Hs-source-dirs:    src/
   Build-depends:     base >= 4 && < 5,
-<<<<<<< HEAD
-                     old-locale >= 1.0 && < 1.1,
-                     time >= 1.1 && < 1.5,
-                     process >= 1.0 && < 1.2,
-                     mtl >= 1.1 && < 2.1
-=======
                      old-locale >= 1.0.0.0 && <= 1.0.0.4,
                      time >= 1.1 && <= 1.4.0.1,
                      process >= 1.0 && <= 1.1.0.1,
-                     mtl >= 1.1 && <= 2.1.1
->>>>>>> 7684f2ef
+                     mtl >= 1.1 && <= 2.1.1