--- conflicted
+++ resolved
@@ -103,25 +103,15 @@
 
 -- | Parse a page size. This is loosely defined.
 parseSize :: String -> ParsePDFInfo PDFSize
-<<<<<<< HEAD
 parseSize s = 
   case words s of
     ((readRight -> Right x):"x":(readRight -> Right y):_) -> 
         return $ PDFSize x y
-=======
-parseSize s =
-  case second (drop 1) . span (/='x') . filter (`elem`".x"++['1'..'9']) $ s of
-    (readRight -> Right x,readRight -> Right y) -> return $ PDFSize x y
->>>>>>> e6c4b7c2
     _ -> throwError $ ParseError $ "Unable to read size: " ++ show s
 
 -- | Parse a date according to pdfinfo's format.
 parseDate :: String -> ParsePDFInfo UTCTime
-<<<<<<< HEAD
-parseDate s = 
-=======
 parseDate s =
->>>>>>> e6c4b7c2
   case parseTime defaultTimeLocale "%a %b %e %H:%M:%S %Y" s of
     Just ok -> return ok
     Nothing -> throwError $ ParseError $ "Unable to parse date: " ++ show s
